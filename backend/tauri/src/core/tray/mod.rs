--- conflicted
+++ resolved
@@ -1,14 +1,10 @@
 use std::borrow::Cow;
 
 use crate::{
-<<<<<<< HEAD
     config::{ConfigService, nyanpasu::ClashCore},
     core::clash::ws::{
         ClashConnectionsConnector, ClashConnectionsConnectorEvent, ClashConnectionsInfo,
     },
-=======
-    config::{Config, nyanpasu::ClashCore},
->>>>>>> 86015620
     feat, ipc, log_err,
     utils::{help, resolve},
 };
@@ -238,7 +234,6 @@
                 }
                 #[cfg(target_os = "macos")]
                 {
-<<<<<<< HEAD
                     let verge = ConfigService::verge();
                     let verge = verge.latest();
                     let enable_colored_icons =
@@ -260,13 +255,6 @@
                             ))?)
                             .icon_as_template(true);
                     }
-=======
-                    builder = builder
-                        .icon(tauri::image::Image::from_bytes(include_bytes!(
-                            "../../../icons/tray-icon.png"
-                        ))?)
-                        .icon_as_template(true);
->>>>>>> 86015620
                 }
                 builder
                     .menu(&menu)
@@ -343,8 +331,7 @@
             .expect("tray not found");
         let state = app_handle.state::<TrayState<R>>();
         let menu = state.menu.lock();
-<<<<<<< HEAD
-        let traffic_info = *state.traffic_info.lock();
+        // let traffic_info = *state.traffic_info.lock();
 
         #[allow(unused_variables)]
         let (system_proxy, tun_mode, enable_tray_text, enable_tray_traffic) = {
@@ -364,8 +351,6 @@
             let verge = verge.latest();
             *verge.enable_macos_colored_icons.as_ref().unwrap_or(&false)
         };
-=======
->>>>>>> 86015620
 
         let _ = menu
             .get("rule_mode")
