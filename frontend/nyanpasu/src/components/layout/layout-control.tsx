--- conflicted
+++ resolved
@@ -12,15 +12,11 @@
 } from "@mui/icons-material";
 import { alpha, Button, ButtonProps, useTheme } from "@mui/material";
 import { save_window_size_state, useNyanpasu } from "@nyanpasu/interface";
-<<<<<<< HEAD
+import { cn } from "@nyanpasu/ui";
+import { getCurrentWebviewWindow } from "@tauri-apps/api/webviewWindow";
 import { platform, type Platform } from "@tauri-apps/plugin-os";
-import { getCurrentWebviewWindow } from "@tauri-apps/api/webviewWindow";
-const appWindow = getCurrentWebviewWindow()
-=======
-import { cn } from "@nyanpasu/ui";
-import { platform, type Platform } from "@tauri-apps/api/os";
-import { appWindow } from "@tauri-apps/api/window";
->>>>>>> c5085875
+
+const appWindow = getCurrentWebviewWindow();
 
 const CtrlButton = (props: ButtonProps) => {
   const { palette } = useTheme();
