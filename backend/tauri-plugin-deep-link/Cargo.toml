[package]
name = "tauri-plugin-deep-link"
version = "0.1.2"
authors = ["FabianLars <fabianlars@fabianlars.de>"]
description = "A Tauri plugin for deep linking support"
repository = "https://github.com/FabianLars/tauri-plugin-deep-link"
edition = "2021"
rust-version = "1.64"
license = "MIT OR Apache-2.0"
readme = "README.md"
include = ["src/**", "Cargo.toml", "LICENSE_*"]

[lib]
doctest = false

[dependencies]
dirs = "6"
log = "0.4"
once_cell = "1"
tauri-utils = { version = "2" }

[target.'cfg(windows)'.dependencies]
interprocess = { version = "2" }
windows-sys = { version = "0.59.0", features = [
  "Win32_Foundation",
  "Win32_UI_Input_KeyboardAndMouse",
  "Win32_UI_WindowsAndMessaging",
] }
winreg = "0.55.0"
tokio = { version = "1", features = ["full"] }

[target.'cfg(target_os = "macos")'.dependencies]
<<<<<<< HEAD
objc2 = "0.6.0"
=======
objc2 = "0.5.2"
>>>>>>> fc3509d3
<|MERGE_RESOLUTION|>--- conflicted
+++ resolved
@@ -30,8 +30,4 @@
 tokio = { version = "1", features = ["full"] }
 
 [target.'cfg(target_os = "macos")'.dependencies]
-<<<<<<< HEAD
-objc2 = "0.6.0"
-=======
-objc2 = "0.5.2"
->>>>>>> fc3509d3
+objc2 = "0.6.0"