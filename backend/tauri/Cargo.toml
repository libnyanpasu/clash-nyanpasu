--- conflicted
+++ resolved
@@ -27,12 +27,8 @@
   "client",
 ] } # IPC bridge between the UI process and service process
 nyanpasu-macro = { path = "../nyanpasu-macro" }
-<<<<<<< HEAD
 nyanpasu-utils = { git = "https://github.com/LibNyanpasu/nyanpasu-utils.git" }
 nyanpasu-egui = { path = "../nyanpasu-egui" }
-=======
-nyanpasu-utils = { git = "https://github.com/libnyanpasu/nyanpasu-utils.git" }
->>>>>>> 57260436
 
 # Common Utilities
 tokio = { version = "1", features = ["full"] }
