--- conflicted
+++ resolved
@@ -52,8 +52,7 @@
     "@csstools/normalize.css": "12.1.1",
     "@emotion/babel-plugin": "11.12.0",
     "@emotion/react": "11.13.3",
-<<<<<<< HEAD
-    "@iconify/json": "2.2.245",
+    "@iconify/json": "2.2.246",
     "@tauri-apps/plugin-clipboard-manager": "2.0.0-rc.1",
     "@tauri-apps/plugin-dialog": "2.0.0-rc.1",
     "@tauri-apps/plugin-fs": "2.0.0-rc.2",
@@ -62,9 +61,6 @@
     "@tauri-apps/plugin-process": "2.0.0-rc.1",
     "@tauri-apps/plugin-shell": "2.0.0-rc.1",
     "@tauri-apps/plugin-updater": "2.0.0-rc.2",
-=======
-    "@iconify/json": "2.2.246",
->>>>>>> 0858e6e9
     "@types/react": "18.3.5",
     "@types/react-dom": "18.3.0",
     "@vitejs/plugin-react": "4.3.1",
