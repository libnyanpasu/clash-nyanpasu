--- conflicted
+++ resolved
@@ -17,19 +17,11 @@
 which = "4.4.2"
 anyhow = "1.0"
 dirs = "5.0.1"
-<<<<<<< HEAD
-open = "4.0.1"
-log = "0.4.14"
-ctrlc = "3.4.1"
-dunce = "1.0.2"
-log4rs = "1.0.0"
-=======
 open = "5.0.0"
 log = "0.4.20"
 ctrlc = "3.4.1"
 dunce = "1.0.4"
 log4rs = "1.2.0"
->>>>>>> b54e6b59
 nanoid = "0.4.0"
 chrono = "0.4.31"
 sysinfo = "0.29"
@@ -46,10 +38,7 @@
 serde = { version = "1.0", features = ["derive"] }
 reqwest = { version = "0.11", features = ["json", "rustls-tls"] }
 tauri = { version = "1.5.3", features = [
-<<<<<<< HEAD
-=======
   "os-all",
->>>>>>> b54e6b59
   "global-shortcut-all",
   "notification-all",
   "process-all",
@@ -58,15 +47,6 @@
   "updater",
   "window-all",
 ] }
-<<<<<<< HEAD
-window-vibrancy = { version = "0.3.0" }
-window-shadows = { version = "0.2.2" }
-wry = { version = "0.24.6" }
-async-trait = "0.1.74"
-dyn-clone = "1.0.16"
-rs-snowflake = "0.6"
-sled = "0.34.7"
-=======
 window-vibrancy = { version = "0.4.3" }
 window-shadows = { version = "0.2.2" }
 wry = { version = "0.24.6" }
@@ -76,7 +56,10 @@
 gunzip = { version = "0.1.0", git = "https://github.com/TechHara/gunzip.git" }
 tempfile = "3.8.1"
 glob = "0.3.1"
->>>>>>> b54e6b59
+async-trait = "0.1.74"
+dyn-clone = "1.0.16"
+rs-snowflake = "0.6"
+sled = "0.34.7"
 
 [target.'cfg(windows)'.dependencies]
 runas = "=1.1.0"
