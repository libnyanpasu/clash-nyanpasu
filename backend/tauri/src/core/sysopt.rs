use crate::{config::ConfigService, log_err};
use anyhow::{Result, anyhow};
use auto_launch::{AutoLaunch, AutoLaunchBuilder};
use once_cell::sync::OnceCell;
use parking_lot::Mutex;
use std::sync::Arc;
use sysproxy::Sysproxy;
use tauri::{async_runtime::Mutex as TokioMutex, utils::platform::current_exe};

// Import PAC manager
#[cfg(feature = "default-meta")]
use crate::core::pac::PacManager;

#[cfg(target_os = "linux")]
use std::process::Command;

pub struct Sysopt {
    /// current system proxy setting
    cur_sysproxy: Arc<Mutex<Option<Sysproxy>>>,

    /// record the original system proxy
    /// recover it when exit
    old_sysproxy: Arc<Mutex<Option<Sysproxy>>>,

    /// helps to auto launch the app
    auto_launch: Arc<Mutex<Option<AutoLaunch>>>,

    /// record whether the guard async is running or not
    guard_state: Arc<TokioMutex<bool>>,
}

#[cfg(target_os = "windows")]
static DEFAULT_BYPASS: &str = "localhost;127.*;192.168.*;10.*;172.16.*;172.17.*;172.18.*;172.19.*;172.20.*;172.21.*;172.22.*;172.23.*;172.24.*;172.25.*;172.26.*;172.27.*;172.28.*;172.29.*;172.30.*;172.31.*;<local>";
#[cfg(target_os = "linux")]
static DEFAULT_BYPASS: &str = "localhost,127.0.0.1,192.168.0.0/16,10.0.0.0/8,172.16.0.0/12,::1";
#[cfg(target_os = "macos")]
static DEFAULT_BYPASS: &str =
    "127.0.0.1,192.168.0.0/16,10.0.0.0/8,172.16.0.0/12,localhost,*.local,*.crashlytics.com,<local>";

#[cfg(target_os = "linux")]
fn detect_desktop_environment() -> String {
    std::env::var("XDG_CURRENT_DESKTOP")
        .or_else(|_| std::env::var("DESKTOP_SESSION"))
        .unwrap_or_else(|_| "unknown".to_string())
        .to_lowercase()
}

#[cfg(target_os = "linux")]
fn get_autostart_requirements(desktop_env: &str) -> (bool, Vec<String>) {
    match desktop_env {
        "kde" | "plasma" => {
            // KDE 可能需要特殊的桌面文件格式或权限
            (true, vec!["X-KDE-autostart-after=panel".to_string()])
        }
        _ => (false, vec![]),
    }
}

impl Sysopt {
    pub fn global() -> &'static Sysopt {
        static SYSOPT: OnceCell<Sysopt> = OnceCell::new();

        SYSOPT.get_or_init(|| Sysopt {
            cur_sysproxy: Arc::new(Mutex::new(None)),
            old_sysproxy: Arc::new(Mutex::new(None)),
            auto_launch: Arc::new(Mutex::new(None)),
            guard_state: Arc::new(TokioMutex::new(false)),
        })
    }

    /// init the sysproxy
    pub fn init_sysproxy(&self) -> Result<()> {
<<<<<<< HEAD
        let port = ConfigService::verge()
=======
        // Check if PAC is enabled first
        #[cfg(feature = "default-meta")]
        if PacManager::is_pac_enabled() {
            log::info!(target: "app", "Initializing PAC proxy");
            // For PAC, we don't set the regular system proxy
            // Instead, we let the PAC manager handle it
            tauri::async_runtime::spawn(async {
                if let Err(e) = PacManager::init_pac_proxy().await {
                    log::error!(target: "app", "Failed to initialize PAC proxy: {}", e);
                }
            });
            // run the system proxy guard
            self.guard_proxy();
            return Ok(());
        }

        let port = Config::verge()
>>>>>>> 86015620
            .latest()
            .verge_mixed_port
            .unwrap_or(ConfigService::clash().data().get_mixed_port());

        let (enable, bypass) = {
            let verge = ConfigService::verge();
            let verge = verge.latest();
            (
                verge.enable_system_proxy.unwrap_or(false),
                verge.system_proxy_bypass.clone(),
            )
        };

        let current = Sysproxy {
            enable,
            host: String::from("127.0.0.1"),
            port,
            bypass: bypass.unwrap_or(DEFAULT_BYPASS.into()),
        };

        if enable {
            let old = Sysproxy::get_system_proxy().ok();
            if let Err(e) = current.set_system_proxy() {
                log::error!(target: "app", "Failed to set system proxy: {}", e);
                return Err(e.into()); // Convert sysproxy::Error to anyhow::Error
            }

            *self.old_sysproxy.lock() = old;
            *self.cur_sysproxy.lock() = Some(current);
        }

        // run the system proxy guard
        self.guard_proxy();
        Ok(())
    }

    /// update the system proxy
    pub fn update_sysproxy(&self) -> Result<()> {
        // Check if PAC is enabled first
        #[cfg(feature = "default-meta")]
        if PacManager::is_pac_enabled() {
            log::info!(target: "app", "Updating PAC proxy");
            // For PAC, we don't set the regular system proxy
            // Instead, we let the PAC manager handle it
            tauri::async_runtime::spawn(async {
                log_err!(PacManager::update_pac().await);
            });
            return Ok(());
        }

        let mut cur_sysproxy = self.cur_sysproxy.lock();
        let old_sysproxy = self.old_sysproxy.lock();

        if cur_sysproxy.is_none() || old_sysproxy.is_none() {
            drop(cur_sysproxy);
            drop(old_sysproxy);
            return self.init_sysproxy();
        }

        let (enable, bypass) = {
            let verge = ConfigService::verge();
            let verge = verge.latest();
            (
                verge.enable_system_proxy.unwrap_or(false),
                verge.system_proxy_bypass.clone(),
            )
        };
        let mut sysproxy = cur_sysproxy.take().unwrap();

        sysproxy.enable = enable;
        sysproxy.bypass = bypass.unwrap_or(DEFAULT_BYPASS.into());

        sysproxy.set_system_proxy()?;
        *cur_sysproxy = Some(sysproxy);

        Ok(())
    }

    /// reset the sysproxy
    pub fn reset_sysproxy(&self) -> Result<()> {
        // Check if PAC is enabled first
        #[cfg(feature = "default-meta")]
        if PacManager::is_pac_enabled() {
            log::info!(target: "app", "Resetting PAC proxy");
            // Disable PAC proxy
            log_err!(PacManager::disable_pac_proxy());
        }

        let mut cur_sysproxy = self.cur_sysproxy.lock();
        let mut old_sysproxy = self.old_sysproxy.lock();

        let cur_sysproxy = cur_sysproxy.take();

        if let Some(mut old) = old_sysproxy.take() {
            // 如果原代理和当前代理 端口一致，就disable关闭，否则就恢复原代理设置
            // 当前没有设置代理的时候，不确定旧设置是否和当前一致，全关了
            let port_same = cur_sysproxy.is_none_or(|cur| old.port == cur.port);

            if old.enable && port_same {
                old.enable = false;
                log::info!(target: "app", "reset proxy by disabling the original proxy");
            } else {
                log::info!(target: "app", "reset proxy to the original proxy");
            }

            old.set_system_proxy()?;
        } else if let Some(mut cur @ Sysproxy { enable: true, .. }) = cur_sysproxy {
            // 没有原代理，就按现在的代理设置disable即可
            log::info!(target: "app", "reset proxy by disabling the current proxy");
            cur.enable = false;
            cur.set_system_proxy()?;
        } else {
            log::info!(target: "app", "reset proxy with no action");
        }

        Ok(())
    }

    /// init the auto launch
    pub fn init_launch(&self) -> Result<()> {
        let enable = { ConfigService::verge().latest().enable_auto_launch };
        let enable = enable.unwrap_or(false);

        log::info!(target: "app", "Initializing auto-launch with enable={}", enable);

        let app_exe = current_exe()?;
        let app_exe = dunce::canonicalize(app_exe)?;
        log::debug!(target: "app", "Resolved app executable path: {:?}", app_exe);

        let app_name = app_exe
            .file_stem()
            .and_then(|f| f.to_str())
            .ok_or(anyhow!("failed to get file stem"))?;

        let app_path = app_exe
            .as_os_str()
            .to_str()
            .ok_or(anyhow!("failed to get app_path"))?
            .to_string();

        log::debug!(target: "app", "Initial app path: {}", app_path);

        // fix issue #26
        #[cfg(target_os = "windows")]
        let app_path = format!("\"{app_path}\"");
        #[cfg(target_os = "windows")]
        log::debug!(target: "app", "Windows formatted app path: {}", app_path);

        // use the /Applications/Clash Nyanpasu.app path
        #[cfg(target_os = "macos")]
        let app_path = (|| -> Option<String> {
            let path = std::path::PathBuf::from(&app_path);
            let path = path.parent()?.parent()?.parent()?;
            let extension = path.extension()?.to_str()?;
            match extension == "app" {
                true => Some(path.as_os_str().to_str()?.to_string()),
                false => None,
            }
        })()
        .unwrap_or(app_path);
        #[cfg(target_os = "macos")]
        log::debug!(target: "app", "macOS app path: {}", app_path);

        // fix #403
        #[cfg(target_os = "linux")]
        let app_path = {
            use crate::core::handle::Handle;
            use tauri::Manager;

            let handle = Handle::global();
            let appimage_path = match handle.app_handle.lock().as_ref() {
                Some(app_handle) => {
                    // 优先使用 Tauri 环境变量
                    let appimage = app_handle.env().appimage;
                    appimage.and_then(|p| p.to_str().map(|s| s.to_string()))
                }
                None => None,
            };

            // 备用方法：检查环境变量
            let fallback_appimage = std::env::var("APPIMAGE").ok();

            let final_path = appimage_path.or(fallback_appimage).unwrap_or(app_path);

            log::info!(target: "app", "Using executable path for auto-launch: {}", final_path);
            final_path
        };

        log::info!(target: "app", "Using executable path for auto-launch: {}", app_path);

        let auto = AutoLaunchBuilder::new()
            .set_app_name(app_name)
            .set_app_path(&app_path)
            .build()?;

        log::debug!(target: "app", "AutoLaunch builder created with app_name: {}", app_name);

        // 避免在开发时将自启动关了
        #[cfg(feature = "verge-dev")]
        if !enable {
            log::info!(target: "app", "Skipping auto-launch setup in development mode");
            return Ok(());
        }

        #[cfg(target_os = "macos")]
        {
            if enable && !auto.is_enabled().unwrap_or(false) {
                // 避免重复设置登录项
                log::debug!(target: "app", "macOS: Disabling existing auto-launch");
                let _ = auto.disable();
                log::debug!(target: "app", "macOS: Enabling auto-launch");
                auto.enable()?;
            } else if !enable {
                log::debug!(target: "app", "macOS: Disabling auto-launch");
                let _ = auto.disable();
            }
        }

        #[cfg(not(target_os = "macos"))]
        {
            if enable {
                log::debug!(target: "app", "Enabling auto-launch for non-macOS platform");
                auto.enable()?;
            } else {
                log::debug!(target: "app", "Disabling auto-launch for non-macOS platform");
                let _ = auto.disable();
            }
        }

        *self.auto_launch.lock() = Some(auto);

        Ok(())
    }

    /// update the startup
    pub fn update_launch(&self) -> Result<()> {
        let auto_launch = self.auto_launch.lock();

        if auto_launch.is_none() {
            drop(auto_launch);
            return self.init_launch();
        }
        let enable = { ConfigService::verge().latest().enable_auto_launch };
        let enable = enable.unwrap_or(false);
        let auto_launch = auto_launch.as_ref().unwrap();

        match enable {
            true => auto_launch.enable()?,
            false => log_err!(auto_launch.disable()), // 忽略关闭的错误
        };

        Ok(())
    }

    /// launch a system proxy guard
    /// read config from file directly
    pub fn guard_proxy(&self) {
        use tokio::time::{Duration, sleep};

        let guard_state = self.guard_state.clone();

        tauri::async_runtime::spawn(async move {
            // if it is running, exit
            let mut state = guard_state.lock().await;
            if *state {
                return;
            }
            *state = true;
            drop(state);

            // default duration is 10s
            let mut wait_secs = 10u64;

            loop {
                sleep(Duration::from_secs(wait_secs)).await;

                let (enable, guard, guard_interval, bypass) = {
                    let verge = ConfigService::verge();
                    let verge = verge.latest();
                    (
                        verge.enable_system_proxy.unwrap_or(false),
                        verge.enable_proxy_guard.unwrap_or(false),
                        verge.proxy_guard_interval.unwrap_or(10),
                        verge.system_proxy_bypass.clone(),
                    )
                };

                // stop loop
                if !enable || !guard {
                    break;
                }

                // update duration
                wait_secs = guard_interval;

                log::debug!(target: "app", "try to guard the system proxy");

                let port = {
                    ConfigService::verge()
                        .latest()
                        .verge_mixed_port
                        .unwrap_or(ConfigService::clash().data().get_mixed_port())
                };

                let sysproxy = Sysproxy {
                    enable: true,
                    host: "127.0.0.1".into(),
                    port,
                    bypass: bypass.unwrap_or(DEFAULT_BYPASS.into()),
                };

                log_err!(sysproxy.set_system_proxy());
            }

            let mut state = guard_state.lock().await;
            *state = false;
            drop(state);
        });
    }
}<|MERGE_RESOLUTION|>--- conflicted
+++ resolved
@@ -70,9 +70,6 @@
 
     /// init the sysproxy
     pub fn init_sysproxy(&self) -> Result<()> {
-<<<<<<< HEAD
-        let port = ConfigService::verge()
-=======
         // Check if PAC is enabled first
         #[cfg(feature = "default-meta")]
         if PacManager::is_pac_enabled() {
@@ -90,7 +87,6 @@
         }
 
         let port = Config::verge()
->>>>>>> 86015620
             .latest()
             .verge_mixed_port
             .unwrap_or(ConfigService::clash().data().get_mixed_port());
